from setuptools import setup, find_packages

<<<<<<< HEAD
version = '3.5.0'
=======
version = '3.4.11'
>>>>>>> 4ab8095b

with open('README.rst') as f:
    long_description = f.read()

setup(
    name='clashroyale',
    packages=find_packages(),
    version=version,
    description='An (a)sync wrapper for royaleapi.com',
    long_description=long_description,
    long_description_content_type='text/x-rst',
    license='MIT',
    url='https://github.com/cgrok/clashroyale',
    keywords=['clashroyale', 'wrapper', 'cr', 'royaleapi'],
    include_package_data=True,
    install_requires=['aiohttp==3.3.2', 'python-box==3.1.1', 'requests==2.18.4'],
    classifiers=[
        'Development Status :: 5 - Production/Stable',
        'Intended Audience :: Developers',
        'Topic :: Games/Entertainment :: Real Time Strategy',
        'License :: OSI Approved :: MIT License',
        'Programming Language :: Python :: 3.5',
        'Programming Language :: Python :: 3.6',
    ],
    python_requires='>=3.5'
)<|MERGE_RESOLUTION|>--- conflicted
+++ resolved
@@ -1,13 +1,4 @@
 from setuptools import setup, find_packages
-
-<<<<<<< HEAD
-version = '3.5.0'
-=======
-version = '3.4.11'
->>>>>>> 4ab8095b
-
-with open('README.rst') as f:
-    long_description = f.read()
 
 setup(
     name='clashroyale',
